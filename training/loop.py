import enum
import math
import warnings
import os
import sys
import time
import pickle
from datetime import datetime
from collections import OrderedDict
from typing import Union, Optional, List, Dict, Tuple, Callable

import numpy as np
import pandas as pd
from torch.optim.lr_scheduler import CosineAnnealingWarmRestarts, ReduceLROnPlateau
from torchvision.transforms import transforms
from functools import partial
from tqdm import tqdm
import wandb

import torch
from torch.nn import Module
from torch.utils.data import DataLoader
from torch.utils.tensorboard import SummaryWriter

from evaluation.metrics import iou, pixel_accuracy, dice_coefficient
from preprocess.dataset import HuBMAPDataset, denormalize_images
from visualization.visualize_data import display_images_and_masks


# Change the tqdm function to avoid new lines and formatting errors
tqdm = partial(tqdm, position=0, leave=True, file=sys.stdout)


class TrainerVerbosity(enum.Enum):
    """
    Enumerator used to specify the verbosity of the training loop
    """
    # Print only information regarding the progress
    PROGRESS = 1
    # Print saved statistics at each epoch
    STATISTICS = 2
    # Print involved tensors
    TENSORS = 3
    # Show involved images
    IMAGES = 4


def init_wandb(project_name: str,
               username: str,
               run_name: Optional[str] = None,
               tags: Optional[List[str]] = None,
               tensorboard_root_dir: Optional[str] = None):

    """
    Initialize W&B allowing the synchronization with TensorBoard.

    :param project_name: W&B project name.
    :param username: W&B entity name.
    :param run_name: name of the running experiment. If None is assigned randomly by W&B.
    :param tags: list of tags associated to the run.
    :param tensorboard_root_dir: root directory used by TensorBoard. Can be used instead of passing use_wandb True in
    the train method of the Trainer to use directly TensorBoard, but there are some open issues in the library
    https://github.com/wandb/client/issues/357 and even if it works results are not perfect.
    """

    if tensorboard_root_dir is not None:
        wandb.tensorboard.patch(root_logdir=tensorboard_root_dir,
                                tensorboardX=False,
                                save=True,
                                pytorch=True)

    wandb.init(project=project_name,
               entity=username,
               name=run_name,
               tags=tags,
               force=True)


class Statistics:
    """
    Class used to register and keep track of the training and evaluating statistics. It creates a dictionary mapping
    each epoch and each stat with a list of values or an accumulated value.
    """

    def __init__(self,
                 epochs: int,
                 metrics: List[str],
                 accumulate: bool = False):
        """
        :param epochs: number of total epochs
        :param metrics: list of metrics names
        :param accumulate: if True maintains lists of metrics, otherwise sum values at each update
        """

        self.accumulate = accumulate
        self.metrics = metrics

        if not accumulate:
            self.stats = {epoch: {s: [] for s in metrics}
                          for epoch in range(1, epochs + 1)}
        else:
            self.stats = {epoch: {s: (None, None) for s in metrics}
                          for epoch in range(1, epochs + 1)}

    def update(self, epoch: int, stat: str, value: Union[float, Tuple[int, float]]) -> None:
        """
        :param epoch: current epoch
        :param stat: the stat to update
        :param value: the new value to be added
        """

        curr_value = self.stats[epoch][stat]

        if not self.accumulate:
            curr_value.append(value)
        else:
            # Update counter
            self.stats[epoch][stat][0] = (curr_value[0] + 1) if curr_value[0] is not None else 1

            # Update value
            self.stats[epoch][stat][1] = (curr_value[1] + value[1]) if curr_value[1] is not None else value[1]

    def read_metric(self, epoch: int, metric: str) -> float:
        """

        :param epoch:
        :param metric:
        :return:
        """
        return np.mean(self.stats[epoch][metric]).item()

    def save(self, path: str) -> None:
        """
        Save the stats using pickle.

        :param path: where to save the stats
        """
        with open(path, 'wb') as handle:
            pickle.dump(self.stats, handle, protocol=pickle.HIGHEST_PROTOCOL)

    def __str__(self) -> str:
        """

        :return: string used to print the object
        """
        return pd.DataFrame.from_dict(self.stats,
                                      orient='index').to_string()


class SchedulerWrapper:
    """
    Wrap a PyTorch scheduler providing utilities to reset its state, e.g. to be performed at the end of an epoch.
    """

    def __init__(self,
                 scheduler: torch.optim.lr_scheduler,
                 reset_strategy: Optional[Callable[[int], bool]]):
        """
        :param scheduler: a learning rate scheduler
        :param reset_strategy: a Callable that return True when reset must be performed based on the passed epoch
        """

        self.scheduler = scheduler
        self.reset_strategy = reset_strategy

        # Save scheduler and optimizer's initial state to recover later if necessary
        self.scheduler_state_dict = scheduler.state_dict()
        self.optimizer_state_dict = self.scheduler.optimizer.state_dict()

    def step(self, params: Dict = None):
        """
        The classical scheduler's step
        """

        if params is None:
            params = {}
        self.scheduler.step(**params)

    def reset(self, epoch):
        """
        Reset the scheduler and related optimizer to its initial state
        :param epoch: current epoch
        """

        if self.reset_strategy and self.reset_strategy(epoch):
            self.scheduler.load_state_dict(self.scheduler_state_dict)
            self.scheduler.optimizer.load_state_dict(self.optimizer_state_dict)


class EarlyStopping:
    """
    Class responsible for performing early stopping based on the observation of no improvement for more than a certain
    number of epochs.
    """

    def __init__(self,
                 num_epochs_to_stop: int,
                 delta: float = 1e-5):
        """
        :param num_epochs_to_stop: maximum number of epochs to stop when validation loss is not improving
        :param delta: minimum difference between best validation loss and the current one to consider the new an
        improvement
        """

        self.num_epochs_to_stop = num_epochs_to_stop
        self.delta = delta
        self.min_validation_loss = None
        self.epochs_no_improve = 0

    def step(self, val_loss: float) -> bool:
        """
        Check whether the training should stop or not and update internal records.

        :param val_loss: current epoch validation loss (usually an average of an epoch)
        :return: True if the training should be stopped
        """

        if self.min_validation_loss is None:
            self.min_validation_loss = val_loss
            return False

        # Update current best validation loss and reset counter
        if val_loss + self.delta < self.min_validation_loss:
            self.epochs_no_improve = 0
            self.min_validation_loss = val_loss
        # Update counter and check whether maximum number of epochs of no improvement has been reached
        else:
            self.epochs_no_improve += 1
            if self.epochs_no_improve >= self.num_epochs_to_stop:
                return True

        return False


class Trainer:
    """
    Class used to instantiate and run a test.
    """

    def __init__(self,
                 model: Module,
                 threshold: float,
                 criterion: Module,
                 optimizer: torch.optim.Optimizer,
                 batch_size: int,
                 device: str,
                 root_path: str,
                 training_dataset: HuBMAPDataset,
                 validation_dataset: Optional[HuBMAPDataset] = None,
                 writer: torch.utils.tensorboard.writer.SummaryWriter = None,
                 use_wandb: bool = False):
        """
        :param model: model to train
        :param threshold: minimum value used to threshold model's outputs: predicted mask = output > threshold
        :param criterion: loss function
        :param optimizer: optimizer used during training
        :param batch_size: size of batches used to create a DataLoader
        :param device: device used
        :param root_path: the path of the root
        :param training_dataset: custom dataset to retrieve images and masks for training
        :param validation_dataset: optional custom dataset to retrieve images and masks for validation
        :param use_wandb: if True it logs data directly to W&B. It expects wandb already initialized to the correct
        project.
        """

        self.model = model
        self.threshold = threshold
        self.criterion = criterion
        self.optimizer = optimizer
        self.batch_size = batch_size
        self.training_data_loader = DataLoader(training_dataset,
                                               batch_size=batch_size,
                                               shuffle=True)
        self.validation_data_loader = DataLoader(validation_dataset,
                                                 batch_size=batch_size,
                                                 shuffle=True)
        # Get mean and std from datasets to denormalize and show images
        self.mean = training_dataset.mean
        self.std = training_dataset.std
        self.root_path = root_path
        self.device = device

        self.writer = writer
        self.use_wandb = use_wandb

        # Frequency for tensors and images during training and evaluation
        self.image_tensor_train_freq = 1
        self.image_tensor_eval_freq = 1

    def print_stats(self,
                    stats: Statistics,
                    epoch: int,
                    print_epoch_time: bool):
        """
        Print current epoch statistics

        :param stats: statistics
        :param epoch: current epoch
        :param print_epoch_time: if True prints the epoch/evaluation duration
        """

        # Time is already indicated by tqdm
        if print_epoch_time:
            print('Epoch/Evaluation ended in', round(stats.stats[epoch]['epoch_time'][-1]), 'seconds')
        print('Average batch time \t', round(np.mean(stats.stats[epoch]['batch_time']).item()), 'seconds')
        print('Average loss \t\t\t', round(np.mean(stats.stats[epoch]['loss']).item(), 4))
        print('Metrics:')
        print('Average IoU \t\t\t', np.mean(stats.stats[epoch]['iou']))
        print('Average dice coefficient \t', np.mean(stats.stats[epoch]['dice_coefficient']))
        print('Average pixel accuracy \t\t', np.mean(stats.stats[epoch]['pixel_accuracy']))

    def write_on_tensorboard(self,
                             train_stats: Statistics,
                             val_stats: Statistics,
                             epoch: int):
        """
        Update the parameters on local TensorBoard.

        :param train_stats: training statistics
        :param val_stats: validation statistics
        :param epoch: current epoch
        """
        if self.writer is None:
            return
        # Plot to tensorboard
        if 'lr' in train_stats.metrics:
            self.writer.add_scalar('Hyperparameters/Learning Rate', train_stats.read_metric(epoch, 'lr'), epoch)
        self.writer.add_scalars('Losses', {
            "Train Loss": train_stats.read_metric(epoch, 'loss'),
            "Val Loss": val_stats.read_metric(epoch, 'loss')
        }, epoch)
        self.writer.add_scalars('Metrics/IoU', {
            "Train IoU": train_stats.read_metric(epoch, 'iou'),
            "Val IoU": val_stats.read_metric(epoch, 'iou'),
        }, epoch)
        self.writer.add_scalars('Metrics/Dice Coefficient', {
            "Train Dice Coefficient": train_stats.read_metric(epoch, 'dice_coefficient'),
            "Val Dice Coefficient": val_stats.read_metric(epoch, 'dice_coefficient'),
        }, epoch)
        self.writer.add_scalars('Metrics/Pixel Accuracy', {
            "Train Pixel Accuracy": train_stats.read_metric(epoch, 'pixel_accuracy'),
            "Val Pixel Accuracy": val_stats.read_metric(epoch, 'pixel_accuracy'),
        }, epoch)
        self.writer.flush()

    def write_on_wandb(self,
                       train_stats: Statistics,
                       val_stats: Statistics,
                       epoch: int):
        """
        Update the parameters on W&B

        :param train_stats: training statistics
        :param val_stats: validation statistics
        :param epoch: current epoch
        """
        if self.use_wandb is False:
            return
        if 'lr' in train_stats.metrics:
            wandb.log({"Learning Rate": train_stats.read_metric(epoch, 'lr')})

        wandb.log({
            "Train Loss": train_stats.read_metric(epoch, 'loss'),
            "Val Loss": val_stats.read_metric(epoch, 'loss'),
            "Train IoU": train_stats.read_metric(epoch, 'iou'),
            "Val IoU": val_stats.read_metric(epoch, 'iou'),
            "Train Dice Coefficient": train_stats.read_metric(epoch, 'dice_coefficient'),
            "Val Dice Coefficient": val_stats.read_metric(epoch, 'dice_coefficient'),
            "Train Pixel Accuracy": train_stats.read_metric(epoch, 'pixel_accuracy'),
            "Val Pixel Accuracy": val_stats.read_metric(epoch, 'pixel_accuracy')})

    def evaluate(self,
                 epoch: int,
                 stats: Statistics,
                 verbosity_level: List[TrainerVerbosity] = (),
                 limit: int = math.inf) -> None:
        """
        Method used to evaluate the model

        :param epoch: current epoch
        :param stats: statistics tracker
        :param verbosity_level: List containing different keys for each type of requested information
        :param limit TODO remove this
        """

        with torch.no_grad():
            epoch_start_time = time.time()

            if TrainerVerbosity.PROGRESS in verbosity_level:
                data_stream = tqdm(iter(self.validation_data_loader))
            else:
                data_stream = iter(self.validation_data_loader)

            # TODO remove this
            l = 0
            for images, masks in data_stream:

                # TODO remove this
                if l == limit:
                    break
                l += 1

                batch_start_time = time.time()

                images = images.to(self.device)
                masks = masks.to(self.device)

                outputs = self.model(images)

                # To handle torchvision.models
                if type(outputs) is OrderedDict:
                    outputs = outputs['out']

                loss = self.criterion(outputs, masks)

                preds = (outputs > self.threshold).long()

                # Print tensors
                if TrainerVerbosity.TENSORS in verbosity_level and l % self.image_tensor_eval_freq == 0:
                    print(f'Image ({images.shape}):\n{images}\n')
                    print(f'Max and min value: {images.max().item()}, {images.min().item()}\n')
                    print(f'Masks ({masks.shape}):\n{masks}\n')
                    print(f'Outputs ({outputs.shape}):\n{outputs}\n')
                    print(f'Max and min value: {outputs.max().item()}, {outputs.min().item()}\n')
                    print(f'Predictions ({preds.shape}):\n{preds}\n')
                    print(f'Loss:\n{loss.item()}\n')

                # Show images
                if TrainerVerbosity.IMAGES in verbosity_level and l % self.image_tensor_eval_freq == 0:
                    masks = masks.cpu()
                    outputs = outputs.cpu()
                    preds = preds.cpu()
                    images = images.detach().cpu()
                    for i in range(len(images)):
                        # Denormalize and then transform to PIL image
                        denormalized_images = transforms.ToPILImage()(denormalize_images(images[i],
                                                                                         self.mean,
                                                                                         self.std))
                        display_images_and_masks(images=[denormalized_images] * 3,
                                                 masks=[masks[i].detach(),
                                                        outputs[i].detach().squeeze(0),
                                                        preds[i].detach().squeeze(0)])

                # Update stats
                stats.update(epoch, 'loss', loss.item())
                stats.update(epoch, 'iou', iou(preds, masks).mean().item())
                stats.update(epoch, 'dice_coefficient', dice_coefficient(preds, masks).mean().item())
                stats.update(epoch, 'pixel_accuracy', pixel_accuracy(preds, masks).mean().item())
                stats.update(epoch, 'batch_time', time.time() - batch_start_time)

        stats.update(epoch, 'epoch_time', time.time() - epoch_start_time)
        # Print stats
        if TrainerVerbosity.STATISTICS in verbosity_level:
            self.print_stats(stats, epoch, TrainerVerbosity.PROGRESS not in verbosity_level)
            print(f"{'-' * 100}")

    def train(self,
              epochs: int,
              saving_frequency: int = 1,
              scheduler: Optional[SchedulerWrapper] = None,
              weights_dir: str = 'dmyhms',
              evaluate: bool = True,
              early_stopping: Optional[EarlyStopping] = None,
              verbosity_level: List[TrainerVerbosity] = (),
              evaluation_verbosity_level: List[TrainerVerbosity] = (),
              training_limit: int = math.inf,
              evaluation_limit: int = math.inf) -> Tuple[Statistics, Optional[Statistics]]:
        """
        Train the model

        :param epochs: number of epochs used to train
        :param weights_dir: path of the directory from the root used to save weights. If "dmyhms" uses the current date
        in DD_MM_YY_HH_MM_SS format
        :param saving_frequency: indicates the epoch rate of weights saving
        :param scheduler: a learning rate scheduler
        :param evaluate: if True at the end of each epoch compute stats on the validation set
        :param early_stopping: early stopping policy and tracker
        :param verbosity_level: list containing different keys for each type of requested information (training)
        :param evaluation_verbosity_level: list containing different keys for each type of requested information
        :param training_limit: the number of batches to debug TODO remove this
        :param evaluation_limit: the number of batches to debug in evaluation TODO remove this
        :return: statistics of training and if required of evaluation
        """

        if weights_dir is 'dmyhms':
            weights_dir = datetime.now().strftime('%d_%m_%y_%H_%M_%S')

        # Set training mode
        self.model.train()

        stats_keys = ['epoch_time',
                      'batch_time',
                      'loss',
                      'iou',
                      'dice_coefficient',
                      'pixel_accuracy']

        # Initialize statistics
        stats = Statistics(epochs,
                           stats_keys + ['lr'],
                           accumulate=False)

        # Check if the validation dataset has been defined
        if evaluate and self.validation_data_loader is None:
            evaluate = False
            warnings.warn('evaluate is True but no validation dataset has been passed! Evaluation will be skipped.')

        if not evaluate and early_stopping is not None:
            raise Exception('Cannot perform early stopping without validation phase!')

        eval_stats = None
        if evaluate:
            eval_stats = Statistics(epochs,
                                    stats_keys,
                                    accumulate=False)

        if self.use_wandb:
            wandb.watch(self.model)
            wandb.config.update({"Model": str(self.model),
                                 "Threshold": self.threshold,
                                 "Criterion": str(self.criterion),
                                 "Optimizer": str(self.optimizer),
                                 "Early Stopping": str(early_stopping),
                                 "Scheduler": str(scheduler),
                                 "Batch size": self.batch_size,
                                 "Epochs": epochs})

        # Create directory containing weights
        if weights_dir is not None and weights_dir != '':
            weights_dir = os.path.join(self.root_path, weights_dir)
            if not os.path.exists(weights_dir):
                os.makedirs(weights_dir, exist_ok=True)

        for epoch in range(1, epochs + 1):
            epoch_start_time = time.time()

            if TrainerVerbosity.PROGRESS in verbosity_level:
                print(f'Training epoch {epoch}/{epochs}:')
                print(f'(Learning rate is {self.optimizer.param_groups[0]["lr"]})')
                data_stream = tqdm(iter(self.training_data_loader))
            else:
                data_stream = iter(self.training_data_loader)

            i = 0
            for images, masks in data_stream:

                # TODO remove this
                if i == training_limit:
                    break
                i += 1

                batch_start_time = time.time()

                images = images.to(self.device)
                masks = masks.to(self.device)

                # Zero the parameter gradients
                self.optimizer.zero_grad()

                outputs = self.model(images)

                # To handle torchvision.models
                if type(outputs) is OrderedDict:
                    outputs = outputs['out']

                loss = self.criterion(outputs, masks)

                # Backward and optimize
                loss.backward()
                self.optimizer.step()

                # If the scheduler is defined update it
                if scheduler:
                    if type(scheduler.scheduler) is CosineAnnealingWarmRestarts:
                        scheduler.step({'epoch': epoch + i / len(self.training_data_loader)})
                    elif type(scheduler.scheduler) is not ReduceLROnPlateau:
                        scheduler.step()

                preds = (outputs > self.threshold).long()

                # Print tensors
                if TrainerVerbosity.TENSORS in verbosity_level and i % self.image_tensor_train_freq == 0:
                    print(f'Image ({images.shape}):\n{images}\n')
                    print(f'Max and min value: {images.max().item()}, {images.min().item()}\n')
                    print(f'Masks ({masks.shape}):\n{masks}\n')
                    print(f'Outputs ({outputs.shape}):\n{outputs}\n')
                    print(f'Max and min value: {outputs.max().item()}, {outputs.min().item()}\n')
                    print(f'Predictions ({preds.shape}):\n{preds}\n')
                    print(f'Loss:\n{loss.item()}\n')

                # Show images
                if TrainerVerbosity.IMAGES in verbosity_level and i % self.image_tensor_train_freq == 0:
                    masks = masks.cpu()
                    outputs = outputs.cpu()
                    preds = preds.cpu()
                    images = images.detach().cpu()
                    for i in range(len(images)):
                        # Denormalize and then transform to PIL image
                        denormalized_images = transforms.ToPILImage()(denormalize_images(images[i],
                                                                                         self.mean,
                                                                                         self.std))
                        display_images_and_masks(images=[denormalized_images] * 3,
                                                 masks=[masks[i].detach(),
                                                        outputs[i].detach().squeeze(0),
                                                        preds[i].detach().squeeze(0)])

                # Update stats
                stats.update(epoch, 'loss', loss.item())
                stats.update(epoch, 'iou', iou(preds, masks).mean().item())
                stats.update(epoch, 'dice_coefficient', dice_coefficient(preds, masks).mean().item())
                stats.update(epoch, 'pixel_accuracy', pixel_accuracy(preds, masks).mean().item())
                stats.update(epoch, 'batch_time', time.time() - batch_start_time)
                stats.update(epoch, 'lr', self.optimizer.param_groups[0]['lr'])

            if weights_dir is not None and weights_dir != '' and (epoch - 1) % saving_frequency == 0:
                saving_path = os.path.join(weights_dir, f'weights_{epoch}.pt')
                if TrainerVerbosity.PROGRESS in verbosity_level:
                    print('\nSaved model at', saving_path)
                torch.save(self.model.state_dict(), saving_path)

            stats.update(epoch, 'epoch_time', time.time() - epoch_start_time)

            # Print stats
            if TrainerVerbosity.STATISTICS in verbosity_level:
                self.print_stats(stats, epoch, TrainerVerbosity.PROGRESS not in verbosity_level)

            if evaluate:
                if TrainerVerbosity.PROGRESS in verbosity_level:
                    print(f"{'-' * 100}\nValidation phase:")
                self.evaluate(epoch, eval_stats, evaluation_verbosity_level, limit=evaluation_limit)

            self.write_on_tensorboard(stats, eval_stats, epoch)
            self.write_on_wandb(stats, eval_stats, epoch)

            if scheduler:
                if type(scheduler.scheduler) is ReduceLROnPlateau:
                    scheduler.step({'metrics': eval_stats.read_metric(epoch, 'loss')})

                # Apply scheduler resetting
                scheduler.reset(epoch)

            if early_stopping:
                if early_stopping.step(eval_stats.read_metric(epoch, 'loss')):
                    if TrainerVerbosity.PROGRESS in verbosity_level:
                        print('Early Stopping!')

                    # Save
                    if weights_dir is not None and weights_dir != '':
                        torch.save(self.model.state_dict(), os.path.join(weights_dir, f'weights_{epoch}.pt'))

                    if self.writer:
                        self.writer.close()

                    return stats, eval_stats

            if TrainerVerbosity.PROGRESS in verbosity_level:
                print(f"{'=' * 100}")

<<<<<<< HEAD
        self.writer.close()
=======
        if self.writer:
            self.writer.close()

>>>>>>> 8d9da613
        return stats, eval_stats<|MERGE_RESOLUTION|>--- conflicted
+++ resolved
@@ -656,11 +656,7 @@
             if TrainerVerbosity.PROGRESS in verbosity_level:
                 print(f"{'=' * 100}")
 
-<<<<<<< HEAD
-        self.writer.close()
-=======
         if self.writer:
             self.writer.close()
 
->>>>>>> 8d9da613
         return stats, eval_stats